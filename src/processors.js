
/**
 * @file Processors are used to prepare non-textual inputs (e.g., image or audio) for a model.
 * 
 * **Example:** Using a `WhisperProcessor` to prepare an audio input for a model.
 * ```javascript
 * import { AutoProcessor, read_audio } from '@xenova/transformers';
 *
 * let processor = await AutoProcessor.from_pretrained('openai/whisper-tiny.en');
 * let audio = await read_audio('https://huggingface.co/datasets/Narsil/asr_dummy/resolve/main/mlk.flac', 16000);
 * let { input_features } = await processor(audio);
 * // Tensor {
 * //   data: Float32Array(240000) [0.4752984642982483, 0.5597258806228638, 0.56434166431427, ...],
 * //   dims: [1, 80, 3000],
 * //   type: 'float32',
 * //   size: 240000,
 * // }
 * ```
 * 
 * @module processors
 */
import {
    Callable,
    calculateDimensions,
    calculateReflectOffset,
} from './utils/core.js';

import {
    getModelJSON,
} from './utils/hub.js';

import {
    min,
    max,
    softmax,
} from './utils/maths.js';


import { Tensor, transpose, cat, interpolate, stack } from './utils/tensor.js';

import { RawImage } from './utils/image.js';
import {
    window_function,
    spectrogram,
    mel_filter_bank,
} from './utils/audio.js';


// Helper functions

/**
 * Converts bounding boxes from center format to corners format.
 * 
 * @param {number[]} arr The coordinate for the center of the box and its width, height dimensions (center_x, center_y, width, height)
 * @returns {number[]} The coodinates for the top-left and bottom-right corners of the box (top_left_x, top_left_y, bottom_right_x, bottom_right_y)
 */
function center_to_corners_format([centerX, centerY, width, height]) {
    return [
        centerX - width / 2,
        centerY - height / 2,
        centerX + width / 2,
        centerY + height / 2
    ];
}

/**
 * Post-processes the outputs of the model (for object detection).
 * @param {Object} outputs The outputs of the model that must be post-processed
 * @param {Tensor} outputs.logits The logits
 * @param {Tensor} outputs.pred_boxes The predicted boxes.
 * @param {number} [threshold=0.5] The threshold to use for the scores.
 * @param {number[][]} [target_sizes=null] The sizes of the original images.
 * @param {boolean} [is_zero_shot=false] Whether zero-shot object detection was performed.
 * @return {Object[]} An array of objects containing the post-processed outputs.
 * @private
 */
function post_process_object_detection(outputs, threshold = 0.5, target_sizes = null, is_zero_shot = false) {
    const out_logits = outputs.logits;
    const out_bbox = outputs.pred_boxes;
    const [batch_size, num_boxes, num_classes] = out_logits.dims;

    if (target_sizes !== null && target_sizes.length !== batch_size) {
        throw Error("Make sure that you pass in as many target sizes as the batch dimension of the logits")
    }
    let toReturn = [];
    for (let i = 0; i < batch_size; ++i) {
        let target_size = target_sizes !== null ? target_sizes[i] : null;
        let info = {
            boxes: [],
            classes: [],
            scores: []
        }
        let logits = out_logits[i];
        let bbox = out_bbox[i];

        for (let j = 0; j < num_boxes; ++j) {
            let logit = logits[j];

            let indices = [];
            let probs;
            if (is_zero_shot) {
                // Get indices of classes with high enough probability
                probs = logit.sigmoid().data;
                for (let k = 0; k < probs.length; ++k) {
                    if (probs[k] > threshold) {
                        indices.push(k);
                    }
                }

            } else {
                // Get most probable class
                let maxIndex = max(logit.data)[1];

                if (maxIndex === num_classes - 1) {
                    // This is the background class, skip it
                    continue;
                }
                indices.push(maxIndex);

                // Compute softmax over classes
                probs = softmax(logit.data);
            }

            for (const index of indices) {

                // Some class has a high enough probability
                /** @type {number[]} */
                let box = bbox[j].data;

                // convert to [x0, y0, x1, y1] format
                box = center_to_corners_format(box)
                if (target_size !== null) {
                    box = box.map((x, i) => x * target_size[(i + 1) % 2])
                }

                info.boxes.push(box);
                info.classes.push(index);
                info.scores.push(probs[index]);
            }
        }
        toReturn.push(info);
    }
    return toReturn;
}

/**
 * Named tuple to indicate the order we are using is (height x width), even though
 * the Graphics’ industry standard is (width x height).
 * @typedef {[height: number, width: number]} HeightWidth
 */

/**
 * Helper function to validate audio inputs.
 * @param {any} audio The audio data.
 * @param {string} feature_extractor The name of the feature extractor.
 * @private
 */
function validate_audio_inputs(audio, feature_extractor) {
    if (!(audio instanceof Float32Array || audio instanceof Float64Array)) {
        throw new Error(
            `${feature_extractor} expects input to be a Float32Array or a Float64Array, but got ${audio?.constructor?.name ?? typeof audio} instead.` +
            `If using the feature extractor directly, remember to use \`read_audio(url, sampling_rate)\` to obtain the raw audio data of the file/url.`
        )
    }
}

/**
 * Base class for feature extractors.
 *
 * @extends Callable
 */
export class FeatureExtractor extends Callable {
    /**
     * Constructs a new FeatureExtractor instance.
     *
     * @param {Object} config The configuration for the feature extractor.
     */
    constructor(config) {
        super();
        this.config = config
    }
}

/**
 * @typedef {object} ImageFeatureExtractorResult
 * @property {Tensor} pixel_values The pixel values of the batched preprocessed images.
 * @property {HeightWidth[]} original_sizes Array of two-dimensional tuples like [[480, 640]].
 * @property {HeightWidth[]} reshaped_input_sizes Array of two-dimensional tuples like [[1000, 1330]].
 */

/**
 * Feature extractor for image models.
 *
 * @extends FeatureExtractor
 */
export class ImageFeatureExtractor extends FeatureExtractor {

    /**
     * Constructs a new ImageFeatureExtractor instance.
     *
     * @param {Object} config The configuration for the feature extractor.
     * @param {number[]} config.image_mean The mean values for image normalization.
     * @param {number[]} config.image_std The standard deviation values for image normalization.
     * @param {boolean} config.do_rescale Whether to rescale the image pixel values to the [0,1] range.
     * @param {number} config.rescale_factor The factor to use for rescaling the image pixel values.
     * @param {boolean} config.do_normalize Whether to normalize the image pixel values.
     * @param {boolean} config.do_resize Whether to resize the image.
     * @param {number} config.resample What method to use for resampling.
     * @param {number} config.size The size to resize the image to.
     */
    constructor(config) {
        super(config);

        this.image_mean = this.config.image_mean;
        this.image_std = this.config.image_std;

        this.resample = this.config.resample ?? 2; // 2 => bilinear
        this.do_rescale = this.config.do_rescale ?? true;
        this.rescale_factor = this.config.rescale_factor ?? (1 / 255);
        this.do_normalize = this.config.do_normalize;

        this.do_resize = this.config.do_resize;
        this.do_thumbnail = this.config.do_thumbnail;
        this.size = this.config.size;
        this.size_divisibility = this.config.size_divisibility ?? this.config.size_divisor;

        this.do_center_crop = this.config.do_center_crop;
        this.crop_size = this.config.crop_size;
        this.do_convert_rgb = this.config.do_convert_rgb ?? true;
        this.do_crop_margin = this.config.do_crop_margin;

        this.pad_size = this.config.pad_size;
        this.do_pad = this.config.do_pad;

        if (this.do_pad && !this.pad_size && this.size && this.size.width !== undefined && this.size.height !== undefined) {
            // Should pad, but no pad size specified
            // We infer the pad size from the resize size
            this.pad_size = this.size
        }
    }

    /**
     * Resize the image to make a thumbnail. The image is resized so that no dimension is larger than any
     * corresponding dimension of the specified size.
     * @param {RawImage} image The image to be resized.
     * @param {{height:number, width:number}} size The size `{"height": h, "width": w}` to resize the image to.
     * @param {string | 0 | 1 | 2 | 3 | 4 | 5} [resample=2] The resampling filter to use.
     * @returns {Promise<RawImage>} The resized image.
     */
    async thumbnail(image, size, resample = 2) {
        const input_height = image.height;
        const input_width = image.width;

        const output_height = size.height;
        const output_width = size.width;

        // We always resize to the smallest of either the input or output size.
        let height = Math.min(input_height, output_height)
        let width = Math.min(input_width, output_width)

        if (height === input_height && width === input_width) {
            return image;
        }
        if (input_height > input_width) {
            width = Math.floor(input_width * height / input_height);
        } else if (input_width > input_height) {
            height = Math.floor(input_height * width / input_width);
        }
        return await image.resize(width, height, { resample });
    }


    /**
     * Crops the margin of the image. Gray pixels are considered margin (i.e., pixels with a value below the threshold).
     * @param {RawImage} image The image to be cropped.
     * @param {number} gray_threshold Value below which pixels are considered to be gray.
     * @returns {Promise<RawImage>} The cropped image.
     */
    async crop_margin(image, gray_threshold = 200) {

        const gray_image = image.clone().grayscale();

        const minValue = min(gray_image.data)[0];
        const maxValue = max(gray_image.data)[0];
        const diff = maxValue - minValue;

        if (diff === 0) {
            return image;
        }

        const threshold = gray_threshold / 255;

        let x_min = gray_image.width, y_min = gray_image.height, x_max = 0, y_max = 0;
        for (let j = 0; j < gray_image.height; ++j) {
            const row = j * gray_image.width;
            for (let i = 0; i < gray_image.width; ++i) {
                if ((gray_image.data[row + i] - minValue) / diff < threshold) {
                    // We have a non-zero pixel, so we update the min/max values accordingly
                    x_min = Math.min(x_min, i);
                    y_min = Math.min(y_min, j);
                    x_max = Math.max(x_max, i);
                    y_max = Math.max(y_max, j);
                }
            }
        }

        image = await image.crop([x_min, y_min, x_max, y_max]);
        return image;
    }

    /**
     * Pad the image by a certain amount.
     * @param {Float32Array} pixelData The pixel data to pad.
     * @param {number[]} imgDims The dimensions of the image.
     * @param {{width:number; height:number}|number} padSize The dimensions of the padded image.
     * @param {Object} options The options for padding.
     * @param {'constant'|'symmetric'} [options.mode='constant'] The type of padding to add.
     * @param {boolean} [options.center=false] Whether to center the image.
     * @param {number} [options.constant_values=0] The constant value to use for padding.
     * @returns {[Float32Array, number[]]} The padded pixel data and image dimensions.
     */
    pad_image(pixelData, imgDims, padSize, {
        mode = 'constant',
        center = false,
        constant_values = 0,
    } = {}) {
        const [imageWidth, imageHeight, imageChannels] = imgDims;

        let paddedImageWidth, paddedImageHeight;
        if (typeof padSize === 'number') {
            paddedImageWidth = padSize;
            paddedImageHeight = padSize;
        } else {
            paddedImageWidth = padSize.width;
            paddedImageHeight = padSize.height;
        }

        // Only add padding if there is a difference in size
        if (paddedImageWidth !== imageWidth || paddedImageHeight !== imageHeight) {
            const paddedPixelData = new Float32Array(paddedImageWidth * paddedImageHeight * imageChannels);
            if (Array.isArray(constant_values)) {
                // Fill with constant values, cycling through the array
                for (let i = 0; i < paddedPixelData.length; ++i) {
                    paddedPixelData[i] = constant_values[i % imageChannels];
                }
            } else if (constant_values !== 0) {
                paddedPixelData.fill(constant_values);
            }

            const [left, top] = center
                ? [Math.floor((paddedImageWidth - imageWidth) / 2), Math.floor((paddedImageHeight - imageHeight) / 2)]
                : [0, 0];

            // Copy the original image into the padded image
            for (let i = 0; i < imageHeight; ++i) {
                const a = (i + top) * paddedImageWidth;
                const b = i * imageWidth;
                for (let j = 0; j < imageWidth; ++j) {
                    const c = (a + j + left) * imageChannels;
                    const d = (b + j) * imageChannels;
                    for (let k = 0; k < imageChannels; ++k) {
                        paddedPixelData[c + k] = pixelData[d + k];
                    }
                }
            }

            if (mode === 'symmetric') {
                if (center) {
                    throw new Error('`center` padding is not supported when `mode` is set to `symmetric`.');
                    // TODO: Implement this
                }
                const h1 = imageHeight - 1;
                const w1 = imageWidth - 1;
                for (let i = 0; i < paddedImageHeight; ++i) {
                    const a = i * paddedImageWidth;
                    const b = calculateReflectOffset(i, h1) * imageWidth;

                    for (let j = 0; j < paddedImageWidth; ++j) {
                        if (i < imageHeight && j < imageWidth) continue; // Do not overwrite original image
                        const c = (a + j) * imageChannels;
                        const d = (b + calculateReflectOffset(j, w1)) * imageChannels;

                        // Copy channel-wise
                        for (let k = 0; k < imageChannels; ++k) {
                            paddedPixelData[c + k] = pixelData[d + k];
                        }
                    }
                }
            }


            // Update pixel data and image dimensions
            pixelData = paddedPixelData;
            imgDims = [paddedImageHeight, paddedImageWidth, imageChannels]
        }
        return [pixelData, imgDims];
    }

    /**
     * @typedef {object} PreprocessedImage
     * @property {HeightWidth} original_size The original size of the image.
     * @property {HeightWidth} reshaped_input_size The reshaped input size of the image.
     * @property {Tensor} pixel_values The pixel values of the preprocessed image.
     */

    /**
     * Preprocesses the given image.
     *
     * @param {RawImage} image The image to preprocess.
     * @param {Object} overrides The overrides for the preprocessing options.
     * @returns {Promise<PreprocessedImage>} The preprocessed image.
     */
    async preprocess(image, {
        do_normalize = null,
        do_pad = null,
        do_convert_rgb = null,
        do_convert_grayscale = null,
    } = {}) {
        if (this.do_crop_margin) {
            // NOTE: Specific to nougat processors. This is done before resizing,
            // and can be interpreted as a pre-preprocessing step.
            image = await this.crop_margin(image);
        }

        const srcWidth = image.width;   // original width
        const srcHeight = image.height; // original height

        // Convert image to RGB if specified in config.
        if (do_convert_rgb ?? this.do_convert_rgb) {
            image = image.rgb();
        } else if (do_convert_grayscale) {
            image = image.grayscale();
        }

        // Resize all images
        if (this.do_resize) {
            // TODO:
            // For efficiency reasons, it might be best to merge the resize and center crop operations into one.

            // `this.size` comes in many forms, so we need to handle them all here:
            // 1. `this.size` is an integer, in which case we resize the image to be a square 

            let shortest_edge;
            let longest_edge;

            if (this.do_thumbnail) {
                // NOTE: custom logic for `Donut` models
                const { height, width } = this.size;
                shortest_edge = Math.min(height, width)
            }
            // Support both formats for backwards compatibility
            else if (Number.isInteger(this.size)) {
                shortest_edge = this.size;
                longest_edge = this.config.max_size ?? shortest_edge;

            } else if (this.size !== undefined) {
                // Extract known properties from `this.size`
                shortest_edge = this.size.shortest_edge;
                longest_edge = this.size.longest_edge;
            }

            // If `longest_edge` and `shortest_edge` are set, maintain aspect ratio and resize to `shortest_edge`
            // while keeping the largest dimension <= `longest_edge`
            if (shortest_edge !== undefined || longest_edge !== undefined) {
                // http://opensourcehacker.com/2011/12/01/calculate-aspect-ratio-conserving-resize-for-images-in-javascript/
                // Try resize so that shortest edge is `this.shortest_edge` (target)
                const shortResizeFactor = shortest_edge === undefined
                    ? 1 // If `shortest_edge` is not set, don't upscale
                    : Math.max(shortest_edge / srcWidth, shortest_edge / srcHeight);

                const newWidth = srcWidth * shortResizeFactor;
                const newHeight = srcHeight * shortResizeFactor;

                // The new width and height might be greater than `this.longest_edge`, so
                // we downscale again to ensure the largest dimension is `this.longest_edge` 
                const longResizeFactor = longest_edge === undefined
                    ? 1 // If `longest_edge` is not set, don't downscale
                    : Math.min(longest_edge / newWidth, longest_edge / newHeight);

                // To avoid certain floating point precision issues, we round to 2 decimal places
                const finalWidth = Math.floor(Number((newWidth * longResizeFactor).toFixed(2)));
                const finalHeight = Math.floor(Number((newHeight * longResizeFactor).toFixed(2)));

                // Perform resize
                image = await image.resize(finalWidth, finalHeight, {
                    resample: this.resample,
                });

            } else if (this.size !== undefined && this.size.width !== undefined && this.size.height !== undefined) {
                // If `width` and `height` are set, resize to those dimensions
                image = await image.resize(this.size.width, this.size.height, {
                    resample: this.resample,
                });

            } else if (this.size_divisibility !== undefined) {
                // Rounds the height and width down to the closest multiple of size_divisibility
                const newWidth = Math.floor(srcWidth / this.size_divisibility) * this.size_divisibility;
                const newHeight = Math.floor(srcHeight / this.size_divisibility) * this.size_divisibility;
                image = await image.resize(newWidth, newHeight, {
                    resample: this.resample,
                });

            } else {
                throw new Error(`Could not resize image due to unsupported \`this.size\` option in config: ${JSON.stringify(this.size)}`);
            }
        }

        // Resize the image using thumbnail method.
        if (this.do_thumbnail) {
            image = await this.thumbnail(image, this.size, this.resample);
        }

        if (this.do_center_crop) {

            let crop_width;
            let crop_height;
            if (Number.isInteger(this.crop_size)) {
                crop_width = this.crop_size;
                crop_height = this.crop_size;
            } else {
                crop_width = this.crop_size.width;
                crop_height = this.crop_size.height;
            }

            image = await image.center_crop(crop_width, crop_height);
        }

        /** @type {HeightWidth} */
        let reshaped_input_size = [image.height, image.width];

        let pixelData = Float32Array.from(image.data);
        let imgDims = [image.height, image.width, image.channels];

        if (this.do_rescale) {
            for (let i = 0; i < pixelData.length; ++i) {
                pixelData[i] = this.rescale_factor * pixelData[i];
            }
        }

        if (do_normalize ?? this.do_normalize) {
            let image_mean = this.image_mean;
            if (!Array.isArray(this.image_mean)) {
                image_mean = new Array(image.channels).fill(image_mean);
            }

            let image_std = this.image_std;
            if (!Array.isArray(this.image_std)) {
                image_std = new Array(image.channels).fill(image_mean);
            }

            if (image_mean.length !== image.channels || image_std.length !== image.channels) {
                throw new Error(`When set to arrays, the length of \`image_mean\` (${image_mean.length}) and \`image_std\` (${image_std.length}) must match the number of channels in the image (${image.channels}).`);
            }

            for (let i = 0; i < pixelData.length; i += image.channels) {
                for (let j = 0; j < image.channels; ++j) {
                    pixelData[i + j] = (pixelData[i + j] - this.image_mean[j]) / this.image_std[j];
                }
            }
        }

        // do padding after rescaling/normalizing
<<<<<<< HEAD
        if (this.do_pad && this.pad_size) {

            const paddedPixelData = new Float32Array(this.pad_size.width * this.pad_size.height * image.channels);

            // Copy the original image into the padded image
            for (let i = 0; i < image.height; ++i) {
                const a = i * this.pad_size.width;
                const b = i * image.width;
                for (let j = 0; j < image.width; ++j) {
                    const c = (a + j) * image.channels;
                    const d = (b + j) * image.channels;
                    for (let k = 0; k < image.channels; ++k) {
                        paddedPixelData[c + k] = pixelData[d + k];
                    }
                }
            }

            // Update pixel data and image dimensions
            pixelData = paddedPixelData;
            imgDims = [this.pad_size.height, this.pad_size.width, image.channels]
=======
        if (do_pad ?? (this.do_pad && this.pad_size)) {
            const padded = this.pad_image(pixelData, [image.width, image.height, image.channels], this.pad_size);
            [pixelData, imgDims] = padded; // Update pixel data and image dimensions
>>>>>>> 7636a1c4
        }

        // Create HWC tensor
        const img = new Tensor('float32', pixelData, imgDims);

        // convert to channel dimension format:
        const transposed = transpose(img, [2, 0, 1]); // hwc -> chw

        return {
            original_size: [srcHeight, srcWidth],
            reshaped_input_size: reshaped_input_size,
            pixel_values: transposed,
        }
    }

    /**
     * Calls the feature extraction process on an array of images,
     * preprocesses each image, and concatenates the resulting
     * features into a single Tensor.
     * @param {RawImage[]} images The image(s) to extract features from.
     * @param {...any} args Additional arguments.
     * @returns {Promise<ImageFeatureExtractorResult>} An object containing the concatenated pixel values (and other metadata) of the preprocessed images.
     */
    async _call(images, ...args) {
        if (!Array.isArray(images)) {
            images = [images];
        }
        /** @type {PreprocessedImage[]} */
        const imageData = await Promise.all(images.map(x => this.preprocess(x)));

        // Stack pixel values
        const pixel_values = stack(imageData.map(x => x.pixel_values), 0);

        return {
            pixel_values: pixel_values,

            // Original sizes of images
            original_sizes: imageData.map(x => x.original_size),

            // Reshaped sizes of images, before padding or cropping
            reshaped_input_sizes: imageData.map(x => x.reshaped_input_size),
        }
    }

}

export class BitImageProcessor extends ImageFeatureExtractor { }
export class DPTFeatureExtractor extends ImageFeatureExtractor { }
export class GLPNFeatureExtractor extends ImageFeatureExtractor { }
export class CLIPFeatureExtractor extends ImageFeatureExtractor { }
export class ChineseCLIPFeatureExtractor extends ImageFeatureExtractor { }
export class ConvNextFeatureExtractor extends ImageFeatureExtractor { }
export class ConvNextImageProcessor extends ConvNextFeatureExtractor { }  // NOTE extends ConvNextFeatureExtractor
export class ViTFeatureExtractor extends ImageFeatureExtractor { }
export class MobileViTFeatureExtractor extends ImageFeatureExtractor { }
export class OwlViTFeatureExtractor extends ImageFeatureExtractor {
    /** @type {post_process_object_detection} */
    post_process_object_detection(...args) {
        return post_process_object_detection(...args);
    }
}
export class DeiTFeatureExtractor extends ImageFeatureExtractor { }
export class BeitFeatureExtractor extends ImageFeatureExtractor { }
export class DonutFeatureExtractor extends ImageFeatureExtractor {
    pad_image(pixelData, imgDims, padSize, options = {}) {
        const [imageWidth, imageHeight, imageChannels] = imgDims;

        let image_mean = this.image_mean;
        if (!Array.isArray(this.image_mean)) {
            image_mean = new Array(imageChannels).fill(image_mean);
        }

        let image_std = this.image_std;
        if (!Array.isArray(image_std)) {
            image_std = new Array(imageChannels).fill(image_mean);
        }

        const constant_values = image_mean.map((x, i) => - x / this.image_std[i]);

        return super.pad_image(pixelData, imgDims, padSize, {
            center: true,

            // Since normalization is done after padding, we need to use certain constant values to ensure the same behaviour is observed.
            // For more information, see https://github.com/huggingface/transformers/blob/main/src/transformers/models/donut/image_processing_donut.py#L433-L451
            constant_values: constant_values,
            ...options,
        });
    }
}
export class NougatImageProcessor extends DonutFeatureExtractor { } // NOTE extends DonutFeatureExtractor

/**
 * @typedef {object} DetrFeatureExtractorResultProps
 * @property {Tensor} pixel_mask
 * @typedef {ImageFeatureExtractorResult & DetrFeatureExtractorResultProps} DetrFeatureExtractorResult
 */

/**
 * Detr Feature Extractor.
 *
 * @extends ImageFeatureExtractor
 */
export class DetrFeatureExtractor extends ImageFeatureExtractor {
    /**
     * Calls the feature extraction process on an array of images, preprocesses
     * each image, and concatenates the resulting features into a single Tensor.
     * @param {RawImage[]} images The image(s) to extract features from.
     * @returns {Promise<DetrFeatureExtractorResult>} An object containing the concatenated pixel values of the preprocessed images.
     */
    async _call(images) {
        const result = await super._call(images);

        // TODO support differently-sized images, for now assume all images are the same size.
        // TODO support different mask sizes (not just 64x64)
        // Currently, just fill pixel mask with 1s
        const maskSize = [result.pixel_values.dims[0], 64, 64];
        const pixel_mask = new Tensor(
            'int64',
            new BigInt64Array(maskSize.reduce((a, b) => a * b)).fill(1n),
            maskSize
        );

        return { ...result, pixel_mask };
    }

    /**
     * Post-processes the outputs of the model (for object detection).
     * @param {Object} outputs The outputs of the model that must be post-processed
     * @param {Tensor} outputs.logits The logits
     * @param {Tensor} outputs.pred_boxes The predicted boxes.
     * @return {Object[]} An array of objects containing the post-processed outputs.
     */

    /** @type {post_process_object_detection} */
    post_process_object_detection(...args) {
        return post_process_object_detection(...args);
    }

    /**
     * Binarize the given masks using `object_mask_threshold`, it returns the associated values of `masks`, `scores` and `labels`.
     * @param {Tensor} class_logits The class logits.
     * @param {Tensor} mask_logits The mask logits.
     * @param {number} object_mask_threshold A number between 0 and 1 used to binarize the masks.
     * @param {number} num_labels The number of labels.
     * @returns {[Tensor[], number[], number[]]} The binarized masks, the scores, and the labels.
     */
    remove_low_and_no_objects(class_logits, mask_logits, object_mask_threshold, num_labels) {

        let mask_probs_item = [];
        let pred_scores_item = [];
        let pred_labels_item = [];

        for (let j = 0; j < class_logits.dims[0]; ++j) {
            let cls = class_logits[j];
            let mask = mask_logits[j];

            let pred_label = max(cls.data)[1];
            if (pred_label === num_labels) {
                // Is the background, so we ignore it
                continue;
            }

            let scores = softmax(cls.data);
            let pred_score = scores[pred_label];
            if (pred_score > object_mask_threshold) {
                mask_probs_item.push(mask);
                pred_scores_item.push(pred_score);
                pred_labels_item.push(pred_label);
            }
        }

        return [mask_probs_item, pred_scores_item, pred_labels_item];

    }

    /**
     * Checks whether the segment is valid or not.
     * @param {Int32Array} mask_labels Labels for each pixel in the mask.
     * @param {Tensor[]} mask_probs Probabilities for each pixel in the masks.
     * @param {number} k The class id of the segment.
     * @param {number} mask_threshold The mask threshold.
     * @param {number} overlap_mask_area_threshold The overlap mask area threshold.
     * @returns {[boolean, number[]]} Whether the segment is valid or not, and the indices of the valid labels.
     */
    check_segment_validity(
        mask_labels,
        mask_probs,
        k,
        mask_threshold = 0.5,
        overlap_mask_area_threshold = 0.8
    ) {
        // mask_k is a 1D array of indices, indicating where the mask is equal to k
        let mask_k = [];
        let mask_k_area = 0;
        let original_area = 0;

        // Compute the area of all the stuff in query k
        for (let i = 0; i < mask_labels.length; ++i) {
            if (mask_labels[i] === k) {
                mask_k.push(i);
                ++mask_k_area;
            }

            if (mask_probs[k].data[i] >= mask_threshold) {
                ++original_area;
            }
        }
        let mask_exists = mask_k_area > 0 && original_area > 0;

        // Eliminate disconnected tiny segments
        if (mask_exists) {
            // Perform additional check
            let area_ratio = mask_k_area / original_area;
            mask_exists = area_ratio > overlap_mask_area_threshold;
        }

        return [mask_exists, mask_k]
    }

    /**
     * Computes the segments.
     * @param {Tensor[]} mask_probs The mask probabilities.
     * @param {number[]} pred_scores The predicted scores.
     * @param {number[]} pred_labels The predicted labels.
     * @param {number} mask_threshold The mask threshold.
     * @param {number} overlap_mask_area_threshold The overlap mask area threshold.
     * @param {Set<number>} label_ids_to_fuse The label ids to fuse.
     * @param {number[]} target_size The target size of the image.
     * @returns {[Tensor, Array<{id: number, label_id: number, score: number}>]} The computed segments.
     */
    compute_segments(
        mask_probs,
        pred_scores,
        pred_labels,
        mask_threshold,
        overlap_mask_area_threshold,
        label_ids_to_fuse = null,
        target_size = null,
    ) {
        let [height, width] = target_size ?? mask_probs[0].dims;

        let segmentation = new Tensor(
            'int32',
            new Int32Array(height * width),
            [height, width]
        );
        let segments = [];

        // 1. If target_size is not null, we need to resize the masks to the target size
        if (target_size !== null) {
            // resize the masks to the target size
            for (let i = 0; i < mask_probs.length; ++i) {
                mask_probs[i] = interpolate(mask_probs[i], target_size, 'bilinear', false);
            }
        }

        // 2. Weigh each mask by its prediction score
        // NOTE: `mask_probs` is updated in-place
        // 
        // Temporary storage for the best label/scores for each pixel ([height, width]):
        let mask_labels = new Int32Array(mask_probs[0].data.length);
        let bestScores = new Float32Array(mask_probs[0].data.length);

        for (let i = 0; i < mask_probs.length; ++i) {
            let score = pred_scores[i];

            for (let j = 0; j < mask_probs[i].data.length; ++j) {
                mask_probs[i].data[j] *= score
                if (mask_probs[i].data[j] > bestScores[j]) {
                    mask_labels[j] = i;
                    bestScores[j] = mask_probs[i].data[j];
                }
            }
        }

        let current_segment_id = 0;

        // let stuff_memory_list = {}
        for (let k = 0; k < pred_labels.length; ++k) {
            let pred_class = pred_labels[k];

            // TODO add `should_fuse`
            // let should_fuse = pred_class in label_ids_to_fuse

            // Check if mask exists and large enough to be a segment
            let [mask_exists, mask_k] = this.check_segment_validity(
                mask_labels,
                mask_probs,
                k,
                mask_threshold,
                overlap_mask_area_threshold
            )

            if (!mask_exists) {
                // Nothing to see here
                continue;
            }

            // TODO
            // if (pred_class in stuff_memory_list) {
            //     current_segment_id = stuff_memory_list[pred_class]
            // } else {
            //     current_segment_id += 1;
            // }
            ++current_segment_id;


            // Add current object segment to final segmentation map
            for (let index of mask_k) {
                segmentation.data[index] = current_segment_id;
            }

            segments.push({
                id: current_segment_id,
                label_id: pred_class,
                // was_fused: should_fuse, TODO
                score: pred_scores[k],
            })

            // TODO
            // if(should_fuse){
            //     stuff_memory_list[pred_class] = current_segment_id
            // }
        }

        return [segmentation, segments];
    }

    /**
     * Post-process the model output to generate the final panoptic segmentation.
     * @param {*} outputs The model output to post process
     * @param {number} [threshold=0.5] The probability score threshold to keep predicted instance masks.
     * @param {number} [mask_threshold=0.5] Threshold to use when turning the predicted masks into binary values.
     * @param {number} [overlap_mask_area_threshold=0.8] The overlap mask area threshold to merge or discard small disconnected parts within each binary instance mask.
     * @param {Set<number>} [label_ids_to_fuse=null] The labels in this state will have all their instances be fused together.
     * @param {number[][]} [target_sizes=null] The target sizes to resize the masks to.
     * @returns {Array<{ segmentation: Tensor, segments_info: Array<{id: number, label_id: number, score: number}>}>}
     */
    post_process_panoptic_segmentation(
        outputs,
        threshold = 0.5,
        mask_threshold = 0.5,
        overlap_mask_area_threshold = 0.8,
        label_ids_to_fuse = null,
        target_sizes = null,
    ) {
        if (label_ids_to_fuse === null) {
            console.warn("`label_ids_to_fuse` unset. No instance will be fused.")
            label_ids_to_fuse = new Set();
        }

        const class_queries_logits = outputs.logits; // [batch_size, num_queries, num_classes+1]
        const masks_queries_logits = outputs.pred_masks; // [batch_size, num_queries, height, width]

        const mask_probs = masks_queries_logits.sigmoid()  // [batch_size, num_queries, height, width]

        let [batch_size, num_queries, num_labels] = class_queries_logits.dims;
        num_labels -= 1; // Remove last class (background)

        if (target_sizes !== null && target_sizes.length !== batch_size) {
            throw Error("Make sure that you pass in as many target sizes as the batch dimension of the logits")
        }

        let toReturn = [];
        for (let i = 0; i < batch_size; ++i) {
            let target_size = target_sizes !== null ? target_sizes[i] : null;

            let class_logits = class_queries_logits[i];
            let mask_logits = mask_probs[i];

            let [mask_probs_item, pred_scores_item, pred_labels_item] = this.remove_low_and_no_objects(class_logits, mask_logits, threshold, num_labels);

            if (pred_labels_item.length === 0) {
                // No mask found
                let [height, width] = target_size ?? mask_logits.dims.slice(-2);

                let segmentation = new Tensor(
                    'int32',
                    new Int32Array(height * width).fill(-1),
                    [height, width]
                )
                toReturn.push({
                    segmentation: segmentation,
                    segments_info: []
                });
                continue;
            }


            // Get segmentation map and segment information of batch item
            let [segmentation, segments] = this.compute_segments(
                mask_probs_item,
                pred_scores_item,
                pred_labels_item,
                mask_threshold,
                overlap_mask_area_threshold,
                label_ids_to_fuse,
                target_size,
            )

            toReturn.push({
                segmentation: segmentation,
                segments_info: segments
            })
        }

        return toReturn;
    }

    post_process_instance_segmentation() {
        // TODO
        throw Error("Not implemented yet");
    }
}

export class YolosFeatureExtractor extends ImageFeatureExtractor {
    /** @type {post_process_object_detection} */
    post_process_object_detection(...args) {
        return post_process_object_detection(...args);
    }
}

/**
 * @typedef {object} SamImageProcessorResult
 * @property {Tensor} pixel_values
 * @property {HeightWidth[]} original_sizes
 * @property {HeightWidth[]} reshaped_input_sizes
 * @property {Tensor} input_points
 */

export class SamImageProcessor extends ImageFeatureExtractor {

    /**
<<<<<<< HEAD
     * 
     * @param {*} input_points 
     * @param {HeightWidth[]} original_sizes 
     * @param {HeightWidth[]} reshaped_input_sizes 
     * @returns {Tensor}
=======
     * @param {RawImage[]} images The image(s) to extract features from.
     * @param {*} input_points A 3D or 4D array, representing the input points provided by the user.
     * - 3D: `[point_batch_size, nb_points_per_image, 2]`. In this case, `batch_size` is assumed to be 1.
     * - 4D: `[batch_size, point_batch_size, nb_points_per_image, 2]`.
     * @returns {Promise<SamImageProcessorResult>}
>>>>>>> 7636a1c4
     */
    reshape_input_points(input_points, original_sizes, reshaped_input_sizes) {

        // Make deep copy to avoid altering user's input
        input_points = structuredClone(input_points);
        let shape = calculateDimensions(input_points);

        // TODO: add support for 2D input_points
        if (shape.length === 3) {
            // Correct user's input
            shape = [1, ...shape];
            input_points = [input_points];
        } else if (shape.length !== 4) {
            throw Error("The input_points must be a 4D tensor of shape `batch_size`, `point_batch_size`, `nb_points_per_image`, `2`.")
        }

        // Reshape input points
        for (let i = 0; i < input_points.length; ++i) { // batch_size
            let originalImageSize = original_sizes[i];
            let reshapedImageSize = reshaped_input_sizes[i];

            let resizeFactors = [
                reshapedImageSize[0] / originalImageSize[0],
                reshapedImageSize[1] / originalImageSize[1]
            ]

            for (let j = 0; j < input_points[i].length; ++j) { // point_batch_size
                for (let k = 0; k < input_points[i][j].length; ++k) { // nb_points_per_image
                    for (let w = 0; w < input_points[i][j][k].length; ++w) { // 2
                        input_points[i][j][k][w] *= resizeFactors[w];
                    }
                }
            }
        }

        return new Tensor(
            'float32',
            Float32Array.from(input_points.flat(Infinity)),
            shape
        )

    }
    /**
     * @param {any[]} images The URL(s) of the image(s) to extract features from.
     * @param {*} input_points A 3D or 4D array, representing the input points provided by the user.
     * - 3D: `[point_batch_size, nb_points_per_image, 2]`. In this case, `batch_size` is assumed to be 1.
     * - 4D: `[batch_size, point_batch_size, nb_points_per_image, 2]`.
     * @returns {Promise<SamImageProcessorResult>}
     */
    async _call(images, input_points) {
        // TODO allow user to use preprocessed images
        const {
            pixel_values,
            original_sizes,
            reshaped_input_sizes,
        } = await super._call(images);

        const input_points_tensor = this.reshape_input_points(
            input_points, original_sizes, reshaped_input_sizes
        );

        return {
            pixel_values,
            original_sizes: original_sizes,
            reshaped_input_sizes: reshaped_input_sizes,
            input_points: input_points_tensor
        }
    }

    /**
     * Remove padding and upscale masks to the original image size.
     * @param {Tensor} masks Batched masks from the mask_decoder in (batch_size, num_channels, height, width) format.
     * @param {number[][]} original_sizes The original sizes of each image before it was resized to the model's expected input shape, in (height, width) format.
     * @param {number[][]} reshaped_input_sizes The size of each image as it is fed to the model, in (height, width) format. Used to remove padding.
     * @param {Object} options Optional parameters for post-processing.
     * @param {number} [options.mask_threshold] The threshold to use for binarizing the masks.
     * @param {boolean} [options.binarize] Whether to binarize the masks.
     * @param {Object} [options.pad_size] The target size the images were padded to before being passed to the model. If `null`, the target size is assumed to be the processor's `pad_size`.
     * @param {number} [options.pad_size.height] The height the images were padded to.
     * @param {number} [options.pad_size.width] The width the images were padded to.
     * @returns {Tensor[]} Batched masks in batch_size, num_channels, height, width) format, where (height, width) is given by original_size.
     */
    post_process_masks(masks, original_sizes, reshaped_input_sizes, {
        mask_threshold = 0.0,
        binarize = true,
        pad_size = null,
    } = {}) {
        // masks: [1, 1, 3, 256, 256]

        let output_masks = [];

        pad_size = pad_size ?? this.pad_size;

        let target_image_size = [pad_size.height, pad_size.width];

        for (let i = 0; i < original_sizes.length; ++i) {
            let original_size = original_sizes[i];
            let reshaped_input_size = reshaped_input_sizes[i];

            let mask = masks[i]; // [b, c, h, w]

            // TODO: improve
            let interpolated_masks = [];
            for (let j = 0; j < mask.dims[0]; ++j) {
                let m = mask[j]; // 3d tensor

                // Upscale mask to padded size
                let interpolated_mask = interpolate(m, target_image_size, 'bilinear', false);

                // Crop mask
                interpolated_mask = interpolated_mask.slice(null, [0, reshaped_input_size[0]], [0, reshaped_input_size[1]]);

                // Downscale mask
                interpolated_mask = interpolate(interpolated_mask, original_size, 'bilinear', false);

                if (binarize) {
                    interpolated_mask = new Tensor(
                        'bool',
                        Uint8Array.from(interpolated_mask.data.map(x => +(x > mask_threshold))),
                        interpolated_mask.dims
                    )
                }

                // add back batch dim for concat
                interpolated_mask.dims = [1, ...interpolated_mask.dims];

                interpolated_masks.push(interpolated_mask);
            }

            // TODO switch to stack
            let concatenated = cat(interpolated_masks);
            output_masks.push(concatenated);
        }

        return output_masks;

    }

    /**
     * Generates a list of crop boxes of different sizes. Each layer has (2**i)**2 boxes for the ith layer.
     * @param {RawImage} image Input original image
     * @param {number} target_size Target size of the resized image
     * @param {Object} options Options for generating crop boxes 
     * @param {number} [options.crop_n_layers] If >0, mask prediction will be run again on crops of the image.
     * Sets the number of layers to run, where each layer has 2**i_layer number of image crops.
     * @param {number} [options.overlap_ratio] Sets the degree to which crops overlap. In the first crop layer,
     * crops will overlap by this fraction of the image length. Later layers with more crops scale down this overlap.
     * @param {number} [options.points_per_crop] Number of points to sample from each crop.
     * @param {number} [options.crop_n_points_downscale_factor] The number of points-per-side sampled in layer n is
     * scaled down by crop_n_points_downscale_factor**n.
     * @returns {Object} An object containing the crop boxes, number of points per crop, cropped images, and input labels.
     */
    generate_crop_boxes(image, target_size, {
        crop_n_layers = 0,
        overlap_ratio = 512 / 1500,
        points_per_crop = 32,
        crop_n_points_downscale_factor = 1,
    } = {}) {
        // TODO: Implement
        // return { crop_boxes, points_per_crop, cropped_images, input_labels }
    }
}

export class Swin2SRImageProcessor extends ImageFeatureExtractor {
    pad_image(pixelData, imgDims, padSize, options = {}) {
        // NOTE: In this case, `padSize` represents the size of the sliding window for the local attention.
        // In other words, the image is padded so that its width and height are multiples of `padSize`.
        const [imageWidth, imageHeight, imageChannels] = imgDims;

        return super.pad_image(pixelData, imgDims, {
            // NOTE: For Swin2SR models, the original python implementation adds padding even when the image's width/height is already
            // a multiple of `pad_size`. However, this is most likely a bug (PR: https://github.com/mv-lab/swin2sr/pull/19).
            // For this reason, we only add padding when the image's width/height is not a multiple of `pad_size`.
            width: imageWidth + (padSize - imageWidth % padSize) % padSize,
            height: imageHeight + (padSize - imageHeight % padSize) % padSize,
        }, {
            mode: 'symmetric',
            center: false,
            constant_values: -1,
            ...options,
        })
    }
}

export class VitMatteImageProcessor extends ImageFeatureExtractor {
    /**
     * Calls the feature extraction process on an array of images, preprocesses
     * each image, and concatenates the resulting features into a single Tensor.
     * @param {RawImage[]} images The image(s) to extract features from.
     * @param {RawImage[]} trimaps The trimaps(s) to extract features from.
     * @returns {Promise<ImageFeatureExtractorResult>} An object containing the concatenated pixel values of the preprocessed images.
     */
    async _call(images, trimaps) {
        if (!Array.isArray(images)) {
            images = [images];
        }
        if (!Array.isArray(trimaps)) {
            trimaps = [trimaps];
        }

        const imageData = await Promise.all(images.map(x => this.preprocess(x)));
        const trimapData = await Promise.all(trimaps.map(x => this.preprocess(x, {
            do_normalize: false,
            do_convert_rgb: false,
            do_convert_grayscale: true,
        })));


        // Stack pixel values
        const pixel_values = stack(imageData.map(
            // Concatenate images and trimaps
            (x, i) => cat([x.pixel_values, trimapData[i].pixel_values], 0)
        ), 0);

        return {
            pixel_values: pixel_values,

            // Original sizes of images
            original_sizes: imageData.map(x => x.original_size),

            // Reshaped sizes of images, before padding or cropping
            reshaped_input_sizes: imageData.map(x => x.reshaped_input_size),
        }
    }
}

export class WhisperFeatureExtractor extends FeatureExtractor {

    constructor(config) {
        super(config);

        // Prefer given `mel_filters` from preprocessor_config.json, or calculate them if they don't exist.
        this.config.mel_filters ??= mel_filter_bank(
            Math.floor(1 + this.config.n_fft / 2), // num_frequency_bins
            this.config.feature_size, // num_mel_filters
            0.0, // min_frequency
            8000.0, // max_frequency
            this.config.sampling_rate, // sampling_rate
            "slaney", // norm
            "slaney", // mel_scale
        );

        this.window = window_function(this.config.n_fft, 'hann');
    }

    /**
     * Computes the log-Mel spectrogram of the provided audio waveform.
     * @param {Float32Array|Float64Array} waveform The audio waveform to process.
     * @returns {{data: Float32Array, dims: number[]}} An object containing the log-Mel spectrogram data as a Float32Array and its dimensions as an array of numbers.
     */
    _extract_fbank_features(waveform) {
        const { data, dims } = spectrogram(
            waveform,
            this.window, // window
            this.config.n_fft, // frame_length
            this.config.hop_length, // hop_length
            {
                power: 2.0,
                mel_filters: this.config.mel_filters,
                log_mel: 'log10',

                // Custom
                max_num_frames: this.config.nb_max_frames, // 3000
            }
        )

        const maxValue = max(data)[0];

        for (let i = 0; i < data.length; ++i) {
            data[i] = (Math.max(data[i], maxValue - 8.0) + 4.0) / 4.0;
        }

        return { data, dims };
    }

    /**
     * Asynchronously extracts features from a given audio using the provided configuration.
     * @param {Float32Array|Float64Array} audio The audio data as a Float32Array/Float64Array.
     * @returns {Promise<{ input_features: Tensor }>} A Promise resolving to an object containing the extracted input features as a Tensor.
     */
    async _call(audio) {
        validate_audio_inputs(audio, 'WhisperFeatureExtractor');

        let waveform;
        if (audio.length > this.config.n_samples) {
            console.warn(
                "Attempting to extract features for audio longer than 30 seconds. " +
                "If using a pipeline to extract transcript from a long audio clip, " +
                "remember to specify `chunk_length_s` and/or `stride_length_s`."
            );
            waveform = audio.slice(0, this.config.n_samples);
        } else {
            // pad with zeros
            waveform = new Float32Array(this.config.n_samples);
            waveform.set(audio);
        }

        const { data, dims } = this._extract_fbank_features(waveform);

        return {
            input_features: new Tensor('float32',
                data,
                [1, ...dims]
            )
        };
    }
}

export class Wav2Vec2FeatureExtractor extends FeatureExtractor {

    /**
     * @param {Float32Array} input_values 
     * @returns {Float32Array} 
     */
    _zero_mean_unit_var_norm(input_values) {
        // TODO support batch?
        const sum = input_values.reduce((a, b) => a + b, 0);
        const mean = sum / input_values.length;
        const variance = input_values.reduce((a, b) => a + (b - mean) ** 2, 0) / input_values.length;
        return input_values.map(x => (x - mean) / Math.sqrt(variance + 1e-7));
    }

    /**
     * Asynchronously extracts features from a given audio using the provided configuration.
     * @param {Float32Array|Float64Array} audio The audio data as a Float32Array/Float64Array.
     * @returns {Promise<{ input_values: Tensor; attention_mask: Tensor }>} A Promise resolving to an object containing the extracted input features and attention mask as Tensors.
     */
    async _call(audio) {
        validate_audio_inputs(audio, 'Wav2Vec2FeatureExtractor');

        if (audio instanceof Float64Array) {
            audio = new Float32Array(audio);
        }

        let input_values = audio;

        // zero-mean and unit-variance normalization
        if (this.config.do_normalize) {
            input_values = this._zero_mean_unit_var_norm(input_values);
        }

        // TODO: allow user to pass in attention mask
        const shape = [1, input_values.length];
        return {
            input_values: new Tensor('float32', input_values, shape),
            attention_mask: new Tensor('int64', new BigInt64Array(input_values.length).fill(1n), shape)
        };
    }
}

export class ASTFeatureExtractor extends FeatureExtractor {


    constructor(config) {
        super(config);

        const sampling_rate = this.config.sampling_rate;
        const mel_filters = mel_filter_bank(
            256, // num_frequency_bins
            this.config.num_mel_bins, // num_mel_filters
            20, // min_frequency
            Math.floor(sampling_rate / 2), // max_frequency
            sampling_rate, // sampling_rate
            null, // norm
            "kaldi", // mel_scale
            true, // triangularize_in_mel_space
        );

        // Do padding:
        for (let i = 0; i < mel_filters.length; ++i) {
            mel_filters[i].push(0);
        }
        this.mel_filters = mel_filters;

        this.window = window_function(400, 'hann', {
            periodic: false,
        })

        this.mean = this.config.mean;
        this.std = this.config.std;
    }

    /**
     * Computes the log-Mel spectrogram of the provided audio waveform.
     * @param {Float32Array|Float64Array} waveform The audio waveform to process.
     * @param {number} max_length The maximum number of frames to return.
     * @returns {{data: Float32Array, dims: number[]}} An object containing the log-Mel spectrogram data as a Float32Array and its dimensions as an array of numbers.
     */
    _extract_fbank_features(waveform, max_length) {
        // NOTE: We don't pad/truncate since that is passed in as `max_num_frames`
        return spectrogram(
            waveform,
            this.window, // window
            400, // frame_length
            160, // hop_length
            {
                fft_length: 512,
                power: 2.0,
                center: false,
                preemphasis: 0.97,
                mel_filters: this.mel_filters,
                log_mel: 'log',
                mel_floor: 1.192092955078125e-07,
                remove_dc_offset: true,

                // Custom
                max_num_frames: max_length,
                transpose: true,
            }
        )
    }


    /**
     * Asynchronously extracts features from a given audio using the provided configuration.
     * @param {Float32Array|Float64Array} audio The audio data as a Float32Array/Float64Array.
     * @returns {Promise<{ input_values: Tensor }>} A Promise resolving to an object containing the extracted input features as a Tensor.
     */
    async _call(audio) {
        validate_audio_inputs(audio, 'ASTFeatureExtractor');

        const features = this._extract_fbank_features(audio, this.config.max_length);
        if (this.config.do_normalize) {
            // Normalize the input audio spectrogram to have mean=0, std=0.5
            const denom = this.std * 2;
            for (let i = 0; i < features.data.length; ++i) {
                features.data[i] = (features.data[i] - this.mean) / denom;
            }
        }

        return {
            input_values: new Tensor('float32',
                features.data,
                [1, ...features.dims]
            )
        };
    }
}

export class ClapFeatureExtractor extends FeatureExtractor {

    constructor(config) {
        super(config);

        this.mel_filters = mel_filter_bank(
            this.config.nb_frequency_bins, // num_frequency_bins
            this.config.feature_size, // num_mel_filters
            this.config.frequency_min, // min_frequency
            this.config.frequency_max, // max_frequency
            this.config.sampling_rate, // sampling_rate
            null, // norm
            "htk", // mel_scale
        );

        this.mel_filters_slaney = mel_filter_bank(
            this.config.nb_frequency_bins, // num_frequency_bins
            this.config.feature_size, // num_mel_filters
            this.config.frequency_min, // min_frequency
            this.config.frequency_max, // max_frequency
            this.config.sampling_rate, // sampling_rate
            "slaney", // norm
            "slaney", // mel_scale
        );

        this.window = window_function(this.config.fft_window_size, 'hann')

    }


    /**
     * Extracts the mel spectrogram and prepares it for the mode based on the `truncation` and `padding` arguments.
     * 
     * Four different path are possible:
     *   - `truncation="fusion"` and the length of the waveform is greater than the max length: the mel spectrogram
     *     will be computed on the entire audio. 3 random crops and a dowsampled version of the full mel spectrogram
     *     are then stacked together. They will later be used for `feature_fusion`.
     *   - `truncation="rand_trunc"` and the length of the waveform is smaller than the max length: the audio is
     *     padded based on `padding`.
     *   - `truncation="fusion"` and the length of the waveform is smaller than the max length: the audio is padded
     *     based on `padding`, and is repeated `4` times.
     *   - `truncation="rand_trunc"` and the length of the waveform is greater than the max length: the mel
     *     spectrogram will be computed on a random crop of the waveform.
     * 
     * @param {Float32Array|Float64Array} waveform The input waveform.
     * @param {number} max_length The maximum length of the waveform.
     * @param {string} truncation The truncation strategy to use.
     * @param {string} padding The padding strategy to use.
     * @returns {{ data: Float32Array; dims: number[]; longer: boolean; }} An object containing the mel spectrogram data as a Float32Array, its dimensions as an array of numbers, and a boolean indicating whether the waveform was longer than the max length.
     */
    _get_input_mel(waveform, max_length, truncation, padding) {

        /** @type {{ data: Float32Array; dims: number[]}} */
        let input_mel;
        let longer = false;
        const diff = waveform.length - max_length;
        if (diff > 0) {
            if (truncation === 'rand_trunc') {
                longer = true;
                const idx = Math.floor(Math.random() * (diff + 1));
                waveform = waveform.subarray(idx, idx + max_length);

                input_mel = this._extract_fbank_features(waveform, this.mel_filters_slaney, this.config.nb_max_samples);
                input_mel.dims = [1, ...input_mel.dims]; // "unsqueeze"
            } else {
                // TODO implement fusion strategy
                throw new Error(`Truncation strategy "${truncation}" not implemented`)
            }
        } else {
            if (diff < 0) {
                let padded = new Float64Array(max_length); // already padded with zeros
                padded.set(waveform);

                if (padding === 'repeat') {
                    for (let i = waveform.length; i < max_length; i += waveform.length) {
                        padded.set(waveform.subarray(0, Math.min(waveform.length, max_length - i)), i);
                    }
                } else if (padding === 'repeatpad') {
                    for (let i = waveform.length; i < -diff; i += waveform.length) {
                        padded.set(waveform, i);
                    }
                }
                waveform = padded;
            }

            if (truncation === 'fusion') {
                throw new Error(`Truncation strategy "${truncation}" not implemented`)
            }

            input_mel = this._extract_fbank_features(waveform, this.mel_filters_slaney, this.config.nb_max_samples);
            input_mel.dims = [1, ...input_mel.dims]; // "unsqueeze"
        }

        return {
            ...input_mel,
            longer,
        }
    }

    /**
     * Compute the log-mel spectrogram of the provided `waveform` using the Hann window.
     * In CLAP, two different filter banks are used depending on the truncation pattern:
     *  - `self.mel_filters`: they correspond to the default parameters of `torchaudio` which can be obtained from
     *    calling `torchaudio.transforms.MelSpectrogram().mel_scale.fb`. These filters are used when `truncation`
     *    is set to `"fusion"`.
     *  - `self.mel_filteres_slaney` : they correspond to the default parameters of `librosa` which used
     *    `librosa.filters.mel` when computing the mel spectrogram. These filters were only used in the original
     *    implementation when the truncation mode is not `"fusion"`.
     * 
     * @param {Float32Array|Float64Array} waveform The audio waveform to process.
     * @param {number[][]} mel_filters The mel filters to use.
     * @param {number} [max_length=null] The maximum number of frames to return.
     * @returns {{data: Float32Array, dims: number[]}} An object containing the log-Mel spectrogram data as a Float32Array and its dimensions as an array of numbers.
     */
    _extract_fbank_features(waveform, mel_filters, max_length = null) {
        // NOTE: We don't pad/truncate since that is passed in as `max_num_frames`
        return spectrogram(
            waveform,
            this.window, // window
            this.config.fft_window_size, // frame_length
            this.config.hop_length, // hop_length
            {
                power: 2.0,
                mel_filters,
                log_mel: 'dB',

                // Custom
                max_num_frames: max_length,
                do_pad: false,
                transpose: true,
            }
        )
    }


    /**
     * Asynchronously extracts features from a given audio using the provided configuration.
     * @param {Float32Array|Float64Array} audio The audio data as a Float32Array/Float64Array.
     * @returns {Promise<{ input_features: Tensor }>} A Promise resolving to an object containing the extracted input features as a Tensor.
     */
    async _call(audio, {
        max_length = null,
    } = {}) {
        validate_audio_inputs(audio, 'ClapFeatureExtractor');

        // convert to mel spectrogram, truncate and pad if needed.
        const padded_inputs = this._get_input_mel(
            audio,
            max_length ?? this.config.nb_max_samples,
            this.config.truncation,
            this.config.padding,
        );


        return {
            input_features: new Tensor('float32',
                padded_inputs.data,
                [1, ...padded_inputs.dims]
            )
        };
    }
}



export class SpeechT5FeatureExtractor extends FeatureExtractor { }

/**
 * Represents a Processor that extracts features from an input.
 * @extends Callable
 */
export class Processor extends Callable {
    /**
     * Creates a new Processor with the given feature extractor.
     * @param {FeatureExtractor} feature_extractor The function used to extract features from the input.
     */
    constructor(feature_extractor) {
        super();
        this.feature_extractor = feature_extractor;
        // TODO use tokenizer here?
    }

    /**
     * Calls the feature_extractor function with the given input.
     * @param {any} input The input to extract features from.
     * @param {...any} args Additional arguments.
     * @returns {Promise<any>} A Promise that resolves with the extracted features.
     */
    async _call(input, ...args) {
        return await this.feature_extractor(input, ...args);
    }
}

export class SamProcessor extends Processor {
    /**
     * @param {*} images 
     * @param {*} input_points 
     * @returns {Promise<any>}
     */
    async _call(images, input_points) {
        return await this.feature_extractor(images, input_points);
    }

    /**
     * @borrows SamImageProcessor#post_process_masks as post_process_masks
     */
    post_process_masks(...args) {
        // @ts-ignore
        return this.feature_extractor.post_process_masks(...args);
    }
}

/**
 * Represents a WhisperProcessor that extracts features from an audio input.
 * @extends Processor
 */
export class WhisperProcessor extends Processor {
    /**
     * Calls the feature_extractor function with the given audio input.
     * @param {any} audio The audio input to extract features from.
     * @returns {Promise<any>} A Promise that resolves with the extracted features.
     */
    async _call(audio) {
        return await this.feature_extractor(audio)
    }
}


export class Wav2Vec2ProcessorWithLM extends Processor {
    /**
     * Calls the feature_extractor function with the given audio input.
     * @param {any} audio The audio input to extract features from.
     * @returns {Promise<any>} A Promise that resolves with the extracted features.
     */
    async _call(audio) {
        return await this.feature_extractor(audio)
    }
}

export class SpeechT5Processor extends Processor {
    /**
     * Calls the feature_extractor function with the given input.
     * @param {any} input The input to extract features from.
     * @returns {Promise<any>} A Promise that resolves with the extracted features.
     */
    async _call(input) {
        return await this.feature_extractor(input)
    }
}

export class OwlViTProcessor extends Processor { }


//////////////////////////////////////////////////
/**
 * Helper class which is used to instantiate pretrained processors with the `from_pretrained` function.
 * The chosen processor class is determined by the type specified in the processor config.
 * 
 * **Example:** Load a processor using `from_pretrained`.
 * ```javascript
 * let processor = await AutoProcessor.from_pretrained('openai/whisper-tiny.en');
 * ```
 * 
 * **Example:** Run an image through a processor.
 * ```javascript
 * let processor = await AutoProcessor.from_pretrained('Xenova/clip-vit-base-patch16');
 * let image = await RawImage.read('https://huggingface.co/datasets/Xenova/transformers.js-docs/resolve/main/football-match.jpg');
 * let image_inputs = await processor(image);
 * // {
 * //   "pixel_values": {
 * //     "dims": [ 1, 3, 224, 224 ],
 * //     "type": "float32",
 * //     "data": Float32Array [ -1.558687686920166, -1.558687686920166, -1.5440893173217773, ... ],
 * //     "size": 150528
 * //   },
 * //   "original_sizes": [
 * //     [ 533, 800 ]
 * //   ],
 * //   "reshaped_input_sizes": [
 * //     [ 224, 224 ]
 * //   ]
 * // }
 * ```
 */
export class AutoProcessor {
    static FEATURE_EXTRACTOR_CLASS_MAPPING = {
        WhisperFeatureExtractor,
        ViTFeatureExtractor,
        MobileViTFeatureExtractor,
        OwlViTFeatureExtractor,
        CLIPFeatureExtractor,
        ChineseCLIPFeatureExtractor,
        ConvNextFeatureExtractor,
        ConvNextImageProcessor,
        BitImageProcessor,
        DPTFeatureExtractor,
        GLPNFeatureExtractor,
        BeitFeatureExtractor,
        DeiTFeatureExtractor,
        DetrFeatureExtractor,
        YolosFeatureExtractor,
        DonutFeatureExtractor,
        NougatImageProcessor,

        VitMatteImageProcessor,
        SamImageProcessor,
        Swin2SRImageProcessor,
        Wav2Vec2FeatureExtractor,
        SpeechT5FeatureExtractor,
        ASTFeatureExtractor,
        ClapFeatureExtractor,
    }

    static PROCESSOR_CLASS_MAPPING = {
        WhisperProcessor,
        Wav2Vec2ProcessorWithLM,
        SamProcessor,
        SpeechT5Processor,
        OwlViTProcessor,
    }

    /**
     * Instantiate one of the processor classes of the library from a pretrained model.
     * 
     * The processor class to instantiate is selected based on the `feature_extractor_type` property of the config object
     * (either passed as an argument or loaded from `pretrained_model_name_or_path` if possible)
     * 
     * @param {string} pretrained_model_name_or_path The name or path of the pretrained model. Can be either:
     * - A string, the *model id* of a pretrained processor hosted inside a model repo on huggingface.co.
     *   Valid model ids can be located at the root-level, like `bert-base-uncased`, or namespaced under a
     *   user or organization name, like `dbmdz/bert-base-german-cased`.
     * - A path to a *directory* containing processor files, e.g., `./my_model_directory/`.
     * @param {import('./utils/hub.js').PretrainedOptions} options Additional options for loading the processor.
     * 
     * @returns {Promise<Processor>} A new instance of the Processor class.
     */
    static async from_pretrained(pretrained_model_name_or_path, {
        progress_callback = null,
        config = null,
        cache_dir = null,
        local_files_only = false,
        revision = 'main',
    } = {}) {

        let preprocessorConfig = config ?? await getModelJSON(pretrained_model_name_or_path, 'preprocessor_config.json', true, {
            progress_callback,
            config,
            cache_dir,
            local_files_only,
            revision,
        })

        // Determine feature extractor class
        // TODO: Ensure backwards compatibility with old configs
        let key = preprocessorConfig.feature_extractor_type ?? preprocessorConfig.image_processor_type;
        let feature_extractor_class = this.FEATURE_EXTRACTOR_CLASS_MAPPING[key];

        if (!feature_extractor_class) {
            if (preprocessorConfig.size !== undefined) {
                // Assume ImageFeatureExtractor
                console.warn(`Feature extractor type "${key}" not found, assuming ImageFeatureExtractor due to size parameter in config.`);
                feature_extractor_class = ImageFeatureExtractor;
            } else {
                throw new Error(`Unknown Feature Extractor type: ${key}`);
            }
        }

        // If no associated processor class, use default
        let processor_class = this.PROCESSOR_CLASS_MAPPING[preprocessorConfig.processor_class] ?? Processor;

        // Instantiate processor and feature extractor
        let feature_extractor = new feature_extractor_class(preprocessorConfig);
        return new processor_class(feature_extractor);
    }
}
//////////////////////////////////////////////////
<|MERGE_RESOLUTION|>--- conflicted
+++ resolved
@@ -560,7 +560,6 @@
         }
 
         // do padding after rescaling/normalizing
-<<<<<<< HEAD
         if (this.do_pad && this.pad_size) {
 
             const paddedPixelData = new Float32Array(this.pad_size.width * this.pad_size.height * image.channels);
@@ -581,11 +580,6 @@
             // Update pixel data and image dimensions
             pixelData = paddedPixelData;
             imgDims = [this.pad_size.height, this.pad_size.width, image.channels]
-=======
-        if (do_pad ?? (this.do_pad && this.pad_size)) {
-            const padded = this.pad_image(pixelData, [image.width, image.height, image.channels], this.pad_size);
-            [pixelData, imgDims] = padded; // Update pixel data and image dimensions
->>>>>>> 7636a1c4
         }
 
         // Create HWC tensor
@@ -1019,19 +1013,11 @@
 export class SamImageProcessor extends ImageFeatureExtractor {
 
     /**
-<<<<<<< HEAD
      * 
      * @param {*} input_points 
      * @param {HeightWidth[]} original_sizes 
      * @param {HeightWidth[]} reshaped_input_sizes 
      * @returns {Tensor}
-=======
-     * @param {RawImage[]} images The image(s) to extract features from.
-     * @param {*} input_points A 3D or 4D array, representing the input points provided by the user.
-     * - 3D: `[point_batch_size, nb_points_per_image, 2]`. In this case, `batch_size` is assumed to be 1.
-     * - 4D: `[batch_size, point_batch_size, nb_points_per_image, 2]`.
-     * @returns {Promise<SamImageProcessorResult>}
->>>>>>> 7636a1c4
      */
     reshape_input_points(input_points, original_sizes, reshaped_input_sizes) {
 
