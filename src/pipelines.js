--- conflicted
+++ resolved
@@ -2,21 +2,16 @@
     Callable,
     isString,
 } = require("./utils.js");
-const {
+import {
     softmax,
     max,
     getTopItems,
     cos_sim,
     dot
-<<<<<<< HEAD
-} = require('./math_utils.js');
-const {
+} from './math_utils.js';
+import {
     getFile,
-} = require('./utils/hub.js');
-=======
-} from './utils.js';
->>>>>>> 421aa331
-
+} from './utils/hub.js';
 import {
     AutoTokenizer
 } from './tokenizers.js';
@@ -38,19 +33,8 @@
     Processor
 } from './processors.js';
 
-<<<<<<< HEAD
-
-const {
-    env
-} = require('./env.js');
-
-const { Tensor } = require("./tensor_utils.js");
-const { CustomImage } = require("./image_utils.js");
-=======
-import { env } from './env.js';
 import { Tensor } from './tensor_utils.js';
 import { CustomImage } from './image_utils.js';
->>>>>>> 421aa331
 
 /**
  * Prepare images for further tasks.
