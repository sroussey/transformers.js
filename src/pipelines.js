--- conflicted
+++ resolved
@@ -2952,7 +2952,6 @@
             this.vocoder = await AutoModel.from_pretrained(this.DEFAULT_VOCODER_ID, { dtype: 'fp32' , abort_signal : this.abort_signal });
         }
 
-<<<<<<< HEAD
         // Load speaker embeddings as Float32Array from path/URL
         if (typeof speaker_embeddings === 'string' || speaker_embeddings instanceof URL) {
             // Load from URL with fetch
@@ -2971,8 +2970,6 @@
             throw new Error("Speaker embeddings must be a `Tensor`, `Float32Array`, `string`, or `URL`.")
         }
 
-=======
->>>>>>> a6b8659a
         // Run tokenization
         const { input_ids } = this.tokenizer(text_inputs, {
             padding: true,
