{
<<<<<<< HEAD
  "name": "@sroussey/transformers",
  "version": "3.7.1",
=======
  "name": "@huggingface/transformers",
  "version": "3.7.4",
>>>>>>> d6b3998e
  "description": "State-of-the-art Machine Learning for the web. Run 🤗 Transformers directly in your browser, with no need for a server!",
  "main": "./src/transformers.js",
  "types": "./types/transformers.d.ts",
  "type": "module",
  "exports": {
    "node": {
      "import": {
        "types": "./types/transformers.d.ts",
        "default": "./dist/transformers.node.mjs"
      },
      "require": {
        "types": "./types/transformers.d.ts",
        "default": "./dist/transformers.node.cjs"
      }
    },
    "default": {
      "types": "./types/transformers.d.ts",
      "default": "./dist/transformers.web.js"
    }
  },
  "scripts": {
    "format": "prettier --write .",
    "format:check": "prettier --check .",
    "typegen": "tsc --build",
    "dev": "webpack serve --no-client-overlay",
    "build": "webpack && npm run typegen",
    "test": "node --experimental-vm-modules --expose-gc node_modules/jest/bin/jest.js --verbose",
    "readme": "python ./docs/scripts/build_readme.py",
    "docs-api": "node ./docs/scripts/generate.js",
    "docs-preview": "doc-builder preview transformers.js ./docs/source/ --not_python_module",
    "docs-build": "doc-builder build transformers.js ./docs/source/ --not_python_module --build_dir ./docs/build/"
  },  
  "repository": {
    "type": "git",
    "url": "git+https://github.com/sroussey/transformers.js.git"
  },
  "keywords": [
    "transformers",
    "transformers.js",
    "huggingface",
    "hugging face",
    "machine learning",
    "deep learning",
    "artificial intelligence",
    "AI",
    "ML"
  ],
  "author": "Hugging Face",
  "license": "Apache-2.0",
  "bugs": {
    "url": "https://github.com/huggingface/transformers.js/issues"
  },
  "homepage": "https://github.com/sroussey/transformers.js/tree/v3-publish#readme",
  "dependencies": {
    "@huggingface/jinja": "^0.5.1",
    "onnxruntime-node": "1.22.0",
    "onnxruntime-web": "1.22.0",
    "sharp": "^0.34.2"
  },
  "devDependencies": {
    "@types/jest": "^29.5.14",
    "@types/node": "^22.10.1",
    "@webgpu/types": "^0.1.51",
    "catharsis": "github:xenova/catharsis",
    "jest": "^30.0.0-alpha.6",
    "jest-environment-node": "^30.0.0-alpha.6",
    "jsdoc-to-markdown": "^9.1.1",
    "prettier": "3.4.2",
    "typescript": "^5.8.3",
    "wavefile": "11.0.0",
    "webpack": "^5.97.1",
    "webpack-cli": "^5.1.4",
    "webpack-dev-server": "^5.1.0"
  },
  "files": [
    "src",
    "dist",
    "types",
    "README.md",
    "LICENSE"
  ],
  "publishConfig": {
    "access": "public"
  },
  "jsdelivr": "./dist/transformers.min.js",
  "unpkg": "./dist/transformers.min.js"
}<|MERGE_RESOLUTION|>--- conflicted
+++ resolved
@@ -1,11 +1,6 @@
 {
-<<<<<<< HEAD
   "name": "@sroussey/transformers",
-  "version": "3.7.1",
-=======
-  "name": "@huggingface/transformers",
   "version": "3.7.4",
->>>>>>> d6b3998e
   "description": "State-of-the-art Machine Learning for the web. Run 🤗 Transformers directly in your browser, with no need for a server!",
   "main": "./src/transformers.js",
   "types": "./types/transformers.d.ts",
